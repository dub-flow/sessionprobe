![Go Version](https://img.shields.io/github/go-mod/go-version/fw10/sessionprobe)

# SessionProbe 🚀⚡

`SessionProbe` is a multi-threaded pentesting tool designed to assist in evaluating user privileges in web applications. It takes a user's session token and checks for a list of URLs if access is possible, highlighting potential authorization issues. `SessionProbe` deduplicates URL lists and provides real-time logging and progress tracking.

`SessionProbe` is intended to be used with `Burp Suite's` "Copy URLs in this host" functionality in the `Target` tab. 

# Built-in Help 🆘

Help is built-in!

- `sessionprobe --help` - outputs the help.

# How to Use ⚙

```text
Usage:
    sessionprobe [flags]

Flags:
  -H, --headers string   HTTP headers to be used in the requests in the format "Key1:Value1;Key2:Value2;..."
  -h, --help             help for sessionprobe
  -o, --out string       output file (default: output.txt) (default "output.txt")
  -p, --proxy string     proxy URL (default: "")
  -t, --threads int      number of threads (default: 10) (default 10)
  -u, --urls string      file containing the URLs to be checked (required)

Examples:
<<<<<<< HEAD
    ./sessionprobe -u ./urls.txt --out ./unauthenticated-test.txt
    ./sessionprobe -u ./urls.txt --threads 15 -H "Cookie: .AspNetCore.Cookies=<cookie>" -o ./output.txt
    ./sessionprobe -u ./urls.txt -H "Authorization: Bearer <token>" --proxy http://localhost:8080
=======
    ./sessionprobe -urls ./urls.txt -headers "Cookie: .AspNetCore.Cookies=<cookie>" 
    ./sessionprobe -urls ./urls.txt -headers "Authorization: Bearer <token>"
    ./sessionprobe -urls ./urls.txt -threads 15 -out ./unauthenticated-test.txt
    ./sessionprobe -urls ./urls.txt -proxy http://localhost:8080
>>>>>>> 262815cd
```

# Setup ✅

- You can simply run this tool from source via `go run .` 
- You can build the tool yourself via `go build`

# Example Output 📋

```
Responses with Status Code: 200

https://<some-host>/<some-path> => Length: 12345
...

Responses with Status Code: 301

...

Responses with Status Code: 302

...

Responses with Status Code: 404

...

Responses with Status Code: 502

...

```

# Features 🔎 

- Test for authorization issues
- Automatically dedupes URLs
- Sorts the URLs by response status code and extension (e.g., `.css`, `.js`), and provides the length
- Multi-threaded
- Proxy functionality to pass all requests e.g. through `Burp`
- ...

# Bug Reports 🐞

If you find a bug, please file an Issue right here in GitHub, and I will try to resolve it in a timely manner.<|MERGE_RESOLUTION|>--- conflicted
+++ resolved
@@ -27,16 +27,9 @@
   -u, --urls string      file containing the URLs to be checked (required)
 
 Examples:
-<<<<<<< HEAD
     ./sessionprobe -u ./urls.txt --out ./unauthenticated-test.txt
     ./sessionprobe -u ./urls.txt --threads 15 -H "Cookie: .AspNetCore.Cookies=<cookie>" -o ./output.txt
     ./sessionprobe -u ./urls.txt -H "Authorization: Bearer <token>" --proxy http://localhost:8080
-=======
-    ./sessionprobe -urls ./urls.txt -headers "Cookie: .AspNetCore.Cookies=<cookie>" 
-    ./sessionprobe -urls ./urls.txt -headers "Authorization: Bearer <token>"
-    ./sessionprobe -urls ./urls.txt -threads 15 -out ./unauthenticated-test.txt
-    ./sessionprobe -urls ./urls.txt -proxy http://localhost:8080
->>>>>>> 262815cd
 ```
 
 # Setup ✅
